--- conflicted
+++ resolved
@@ -1,70 +1,6 @@
 # Roo Cline Changelog
 
 ## [2.2.0]
-<<<<<<< HEAD
-=======
-
-- Add support for Model Context Protocol (MCP), enabling Cline to use custom tools like web-search tool or GitHub tool
-- Add MCP server management tab accessible via the server icon in the menu bar
-- Add ability for Cline to dynamically create new MCP servers based on user requests (e.g., "add a tool that gets the latest npm docs")
-
-## [2.1.6]
-
-- Add LM Studio as an API provider option (make sure to start the LM Studio server to use it with the extension!)
-
-## [2.1.5]
-
-- Add support for prompt caching for new Claude model IDs on OpenRouter (e.g. `anthropic/claude-3.5-sonnet-20240620`)
-
-## [2.1.4]
-
-- AWS Bedrock fixes (add missing regions, support for cross-region inference, and older Sonnet model for regions where new model is not available)
-
-## [2.1.3]
-
-- Add support for Claude 3.5 Haiku, 66% cheaper than Sonnet with similar intelligence
-
-## [2.1.2]
-
-- Misc. bug fixes
-- Update README with new browser feature
-
-## [2.1.1]
-
-- Add stricter prompt to prevent Cline from editing files during a browser session without first closing the browser
-
-## [2.1.0]
-
-- Cline now uses Anthropic's new "Computer Use" feature to launch a browser, click, type, and scroll. This gives him more autonomy in runtime debugging, end-to-end testing, and even general web use. Try asking "Look up the weather in Colorado" to see it in action! (Available with Claude 3.5 Sonnet v2)
-
-## [2.0.19]
-
-- Fix model info for Claude 3.5 Sonnet v1 on OpenRouter
-
-## [2.0.18]
-
-- Add support for both v1 and v2 of Claude 3.5 Sonnet for GCP Vertex and AWS Bedrock (for cases where the new model is not enabled yet or unavailable in your region)
-
-## [2.0.17]
-
-- Update Anthropic model IDs
-
-## [2.0.16]
-
-- Adjustments to system prompt
-
-## [2.0.15]
-
-- Fix bug where modifying Cline's edits would lead him to try to re-apply the edits
-- Fix bug where weaker models would display file contents before using the write_to_file tool
-- Fix o1-mini and o1-preview errors when using OpenAI native
-
-## [2.0.14]
-
-- Gracefully cancel requests while stream could be hanging
-
-## [2.0.13]
->>>>>>> d49397bd
 
 -   Incorporate MCP changes from Cline 2.2.0
 
@@ -136,6 +72,12 @@
 - Add MCP server management tab accessible via the server icon in the menu bar
 - Add ability for Cline to dynamically create new MCP servers based on user requests (e.g., "add a tool that gets the latest npm docs")
 
+## [2.2.0]
+
+- Add support for Model Context Protocol (MCP), enabling Cline to use custom tools like web-search tool or GitHub tool
+- Add MCP server management tab accessible via the server icon in the menu bar
+- Add ability for Cline to dynamically create new MCP servers based on user requests (e.g., "add a tool that gets the latest npm docs")
+
 ## [2.1.6]
 
 -   Roo Cline now runs in all VSCode-compatible editors
