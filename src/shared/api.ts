import {
	type ModelInfo,
	type ProviderSettings,
	ANTHROPIC_DEFAULT_MAX_TOKENS,
	CLAUDE_CODE_DEFAULT_MAX_OUTPUT_TOKENS,
} from "@roo-code/types"

// ApiHandlerOptions
// Extend ProviderSettings (minus apiProvider) with handler-specific toggles.
export type ApiHandlerOptions = Omit<ProviderSettings, "apiProvider"> & {
	/**
	 * When true and using GPT‑5 Responses API, include reasoning.summary: "auto"
	 * so the API returns reasoning summaries (we already parse and surface them).
	 * Defaults to true; set to false to disable summaries.
	 */
	enableGpt5ReasoningSummary?: boolean
}

// RouterName

const routerNames = [
	"openrouter",
	"requesty",
	"glama",
	"unbound",
	"litellm",
	"ollama",
	"lmstudio",
	"io-intelligence",
	"deepinfra",
	"vercel-ai-gateway",
	"watsonx",
] as const

export type RouterName = (typeof routerNames)[number]

export const isRouterName = (value: string): value is RouterName => routerNames.includes(value as RouterName)

export function toRouterName(value?: string): RouterName {
	if (value && isRouterName(value)) {
		return value
	}

	throw new Error(`Invalid router name: ${value}`)
}

// RouterModels

export type ModelRecord = Record<string, ModelInfo>

export type RouterModels = Record<RouterName, ModelRecord>

// Reasoning

export const shouldUseReasoningBudget = ({
	model,
	settings,
}: {
	model: ModelInfo
	settings?: ProviderSettings
}): boolean => !!model.requiredReasoningBudget || (!!model.supportsReasoningBudget && !!settings?.enableReasoningEffort)

export const shouldUseReasoningEffort = ({
	model,
	settings,
}: {
	model: ModelInfo
	settings?: ProviderSettings
}): boolean => {
	// If enableReasoningEffort is explicitly set to false, reasoning should be disabled
	if (settings?.enableReasoningEffort === false) {
		return false
	}

	// Otherwise, use reasoning if:
	// 1. Model supports reasoning effort AND settings provide reasoning effort, OR
	// 2. Model itself has a reasoningEffort property
	return (!!model.supportsReasoningEffort && !!settings?.reasoningEffort) || !!model.reasoningEffort
}

export const DEFAULT_HYBRID_REASONING_MODEL_MAX_TOKENS = 16_384
export const DEFAULT_HYBRID_REASONING_MODEL_THINKING_TOKENS = 8_192
export const GEMINI_25_PRO_MIN_THINKING_TOKENS = 128

// Max Tokens

export const getModelMaxOutputTokens = ({
	modelId,
	model,
	settings,
	format,
}: {
	modelId: string
	model: ModelInfo
	settings?: ProviderSettings
	format?: "anthropic" | "openai" | "gemini" | "openrouter"
}): number | undefined => {
	// Check for Claude Code specific max output tokens setting
	if (settings?.apiProvider === "claude-code") {
		return settings.claudeCodeMaxOutputTokens || CLAUDE_CODE_DEFAULT_MAX_OUTPUT_TOKENS
	}

	if (shouldUseReasoningBudget({ model, settings })) {
		return settings?.modelMaxTokens || DEFAULT_HYBRID_REASONING_MODEL_MAX_TOKENS
	}

	const isAnthropicContext =
		modelId.includes("claude") ||
		format === "anthropic" ||
		(format === "openrouter" && modelId.startsWith("anthropic/"))

	// For "Hybrid" reasoning models, discard the model's actual maxTokens for Anthropic contexts
	if (model.supportsReasoningBudget && isAnthropicContext) {
		return ANTHROPIC_DEFAULT_MAX_TOKENS
	}

	// For Anthropic contexts, always ensure a maxTokens value is set
	if (isAnthropicContext && (!model.maxTokens || model.maxTokens === 0)) {
		return ANTHROPIC_DEFAULT_MAX_TOKENS
	}

	// If model has explicit maxTokens, clamp it to 20% of the context window
	// Exception: GPT-5 models should use their exact configured max output tokens
	if (model.maxTokens) {
		// Check if this is a GPT-5 model (case-insensitive)
		const isGpt5Model = modelId.toLowerCase().includes("gpt-5")

		// GPT-5 models bypass the 20% cap and use their full configured max tokens
		if (isGpt5Model) {
			return model.maxTokens
		}

		// All other models are clamped to 20% of context window
		return Math.min(model.maxTokens, Math.ceil(model.contextWindow * 0.2))
	}

	// For non-Anthropic formats without explicit maxTokens, return undefined
	if (format) {
		return undefined
	}

	// Default fallback
	return ANTHROPIC_DEFAULT_MAX_TOKENS
}

// GetModelsOptions

export type GetModelsOptions =
	| { provider: "openrouter" }
	| { provider: "glama" }
	| { provider: "requesty"; apiKey?: string; baseUrl?: string }
	| { provider: "unbound"; apiKey?: string }
	| { provider: "litellm"; apiKey: string; baseUrl: string }
	| { provider: "ollama"; baseUrl?: string; apiKey?: string }
	| { provider: "lmstudio"; baseUrl?: string }
	| { provider: "deepinfra"; apiKey?: string; baseUrl?: string }
	| { provider: "io-intelligence"; apiKey: string }
	| { provider: "vercel-ai-gateway" }
<<<<<<< HEAD
	| { provider: "watsonx"; apiKey: string }
=======
>>>>>>> f43b197d
	| { provider: "watsonx"; apiKey: string; baseUrl: string }<|MERGE_RESOLUTION|>--- conflicted
+++ resolved
@@ -156,8 +156,4 @@
 	| { provider: "deepinfra"; apiKey?: string; baseUrl?: string }
 	| { provider: "io-intelligence"; apiKey: string }
 	| { provider: "vercel-ai-gateway" }
-<<<<<<< HEAD
-	| { provider: "watsonx"; apiKey: string }
-=======
->>>>>>> f43b197d
 	| { provider: "watsonx"; apiKey: string; baseUrl: string }