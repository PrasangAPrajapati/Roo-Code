--- conflicted
+++ resolved
@@ -115,7 +115,6 @@
 		this.initializeMcpServers()
 	}
 
-<<<<<<< HEAD
 	public setupWorkspaceFoldersWatcher(): void {
 		// Skip if test environment is detected
 		if (process.env.NODE_ENV === "test" || process.env.JEST_WORKER_ID !== undefined) {
@@ -162,7 +161,8 @@
 		}
 
 		await this.notifyWebviewOfServerChanges()
-=======
+	}
+
 	/**
 	 * Validates and normalizes server configuration
 	 * @param config The server configuration to validate
@@ -231,7 +231,6 @@
 		// if (vscode.window && typeof vscode.window.showErrorMessage === 'function') {
 		// 	vscode.window.showErrorMessage(`${message}: ${errorMessage}`)
 		// }
->>>>>>> 1c7d2391
 	}
 
 	getServers(): McpServer[] {
@@ -314,13 +313,6 @@
 			// 1. Initialize global MCP servers
 			const settingsPath = await this.getMcpSettingsFilePath()
 			const content = await fs.readFile(settingsPath, "utf-8")
-<<<<<<< HEAD
-			const config = JSON.parse(content)
-			await this.updateServerConnections(config.mcpServers || {}, "global")
-
-			// 2. Initialize project-level MCP servers
-			await this.initializeProjectMcpServers()
-=======
 			let config: any
 
 			try {
@@ -347,18 +339,19 @@
 
 				// Still try to connect with the raw config, but show warnings
 				try {
-					await this.updateServerConnections(config.mcpServers || {})
+					await this.updateServerConnections(config.mcpServers || {}, "global")
+
+					// 2. Initialize project-level MCP servers
+					await this.initializeProjectMcpServers()
 				} catch (error) {
 					this.showErrorMessage("Failed to initialize MCP servers with raw config", error)
 				}
 			}
->>>>>>> 1c7d2391
 		} catch (error) {
 			this.showErrorMessage("Failed to initialize MCP servers", error)
 		}
 	}
 
-<<<<<<< HEAD
 	// Get project-level MCP configuration path
 	private async getProjectMcpPath(): Promise<string | null> {
 		if (!vscode.workspace.workspaceFolders?.length) {
@@ -405,18 +398,14 @@
 
 	private async connectToServer(
 		name: string,
-		config: z.infer<typeof StdioConfigSchema>,
+		config: z.infer<typeof ServerConfigSchema>,
 		source: "global" | "project" = "global",
 	): Promise<void> {
-		// Remove existing connection if it exists (should never happen, the connection should be deleted beforehand)
-		this.connections = this.connections.filter((conn) => conn.server.name !== name)
-=======
-	private async connectToServer(name: string, config: z.infer<typeof ServerConfigSchema>): Promise<void> {
 		// Remove existing connection if it exists
 		await this.deleteConnection(name)
->>>>>>> 1c7d2391
-
-		try {
+
+		try {
+			// Each MCP server requires its own transport connection and has unique capabilities, configurations, and error handling. Having separate clients also allows proper scoping of resources/tools and independent server management like reconnection.
 			const client = new Client(
 				{
 					name: "Roo Code",
@@ -516,56 +505,16 @@
 					name,
 					config: JSON.stringify(config),
 					status: "connecting",
-<<<<<<< HEAD
-					disabled: parsedConfig.disabled,
+					disabled: config.disabled,
 					source,
 					projectPath: source === "project" ? vscode.workspace.workspaceFolders?.[0]?.uri.fsPath : undefined,
-=======
-					disabled: config.disabled,
->>>>>>> 1c7d2391
 				},
 				client,
 				transport,
 			}
 			this.connections.push(connection)
 
-<<<<<<< HEAD
-			// transport.stderr is only available after the process has been started. However we can't start it separately from the .connect() call because it also starts the transport. And we can't place this after the connect call since we need to capture the stderr stream before the connection is established, in order to capture errors during the connection process.
-			// As a workaround, we start the transport ourselves, and then monkey-patch the start method to no-op so that .connect() doesn't try to start it again.
-			await transport.start()
-			const stderrStream = transport.stderr
-			if (stderrStream) {
-				stderrStream.on("data", async (data: Buffer) => {
-					const errorOutput = data.toString()
-					console.error(`Server "${name}" stderr:`, errorOutput)
-					const connection = this.connections.find((conn) => conn.server.name === name)
-					if (connection) {
-						// Filter out normal startup messages that appear in stderr
-						const isStartupMessage =
-							errorOutput.includes("server running") ||
-							errorOutput.includes("MCP server running") ||
-							errorOutput.includes('mode: "stdio"')
-
-						// Only append to error message if it's not a startup message
-						if (!isStartupMessage) {
-							// NOTE: we do not set server status to "disconnected" because stderr logs do not necessarily mean the server crashed or disconnected, it could just be informational.
-							this.appendErrorMessage(connection, errorOutput)
-							// Only need to update webview right away if it's already disconnected
-							if (connection.server.status === "disconnected") {
-								await this.notifyWebviewOfServerChanges()
-							}
-						}
-					}
-				})
-			} else {
-				console.error(`No stderr stream for ${name}`)
-			}
-			transport.start = async () => {} // No-op now, .connect() won't fail
-
-			// Connect
-=======
 			// Connect (this will automatically start the transport)
->>>>>>> 1c7d2391
 			await client.connect(transport)
 			connection.server.status = "connected"
 			connection.server.error = ""
@@ -695,13 +644,8 @@
 			if (!currentConnection) {
 				// New server
 				try {
-<<<<<<< HEAD
-					this.setupFileWatcher(name, config)
-					await this.connectToServer(name, config, source)
-=======
 					this.setupFileWatcher(name, validatedConfig)
-					await this.connectToServer(name, validatedConfig)
->>>>>>> 1c7d2391
+					await this.connectToServer(name, validatedConfig, source)
 				} catch (error) {
 					this.showErrorMessage(`Failed to connect to new MCP server ${name}`, error)
 				}
@@ -710,13 +654,8 @@
 				try {
 					this.setupFileWatcher(name, validatedConfig)
 					await this.deleteConnection(name)
-<<<<<<< HEAD
-					await this.connectToServer(name, config, source)
+					await this.connectToServer(name, validatedConfig, source)
 					console.log(`Reconnected ${source} MCP server with updated config: ${name}`)
-=======
-					await this.connectToServer(name, validatedConfig)
-					console.log(`Reconnected MCP server with updated config: ${name}`)
->>>>>>> 1c7d2391
 				} catch (error) {
 					this.showErrorMessage(`Failed to reconnect MCP server ${name}`, error)
 				}
@@ -774,24 +713,18 @@
 				// Save the original source before deleting the connection
 				const source = connection.server.source || "global"
 				await this.deleteConnection(serverName)
-<<<<<<< HEAD
-				// Try to connect again using existing config and preserve the original source
-				await this.connectToServer(serverName, JSON.parse(config), source)
-				vscode.window.showInformationMessage(`${serverName} MCP server connected`)
-=======
 				// Parse the config to validate it
 				const parsedConfig = JSON.parse(config)
 				try {
 					// Validate the config
 					const validatedConfig = this.validateServerConfig(parsedConfig, serverName)
 
-					// Try to connect again using validated config
-					await this.connectToServer(serverName, validatedConfig)
+					// Try to connect again using validated config and preserve the original source
+					await this.connectToServer(serverName, validatedConfig, source)
 					vscode.window.showInformationMessage(`${serverName} MCP server connected`)
 				} catch (validationError) {
 					this.showErrorMessage(`Invalid configuration for MCP server "${serverName}"`, validationError)
 				}
->>>>>>> 1c7d2391
 			} catch (error) {
 				this.showErrorMessage(`Failed to restart ${serverName} MCP server connection`, error)
 			}
